# anaties
An analysis utilities package. Common operations like signal smoothing that I find myself using in multiple projects.

Brief summary of utilities:  

    signals.py (for 1d data arrays like voltage, sound, etc)
        - smooth: smooth a signal with a window (gaussian, etc)
        - fft: get fft and power spectrum of a signal
        - spectrogram: calculate/plot spectrogram of a signal
        - notch_filter: notch filter to attenuate specific frequency (e.g. 60hz)
        - bandpass_filter: allow through frequencies within low- and high-cutoff

    plots.py (basic plotting wrappers)
        - freqhist: calculate/plot a relative frequency histogram

    helpers.py (generic utility functions for use everywhere)
        - datetime_string : return date_time string to use for naming files etc
        - get_offdiag_vals: get lower off-diagonal values of a symmetric matrix
        - ind_limits: return indices that contain array data within range
        - is_symmetric: check if 2d array is symmetric
        - rand_rgb: returns random array of rgb values

## Install
I will build a conda installer eventually. For now, using the anaconda prompt, just cd to the folder where you want the anaties folder placed, and:

    git clone https://github.com/EricThomson/anaties

To get it to work within any virtual environment, make sure you have the dependencies installed (scipy, numpy, matplotlib), and then you can import it with:

    sys.path.append(anaties_path)
    from anaties import signals as sig
    from anaties import helpers as helpy

Where `anaties_path` is the path to the anaties folder where you cloned the package (e.g., 'x/y/z/anaties/')

Later if you want to update the package, you can just do `git pull` from within `anaties_path`.


## Useful sources
### Smoothing
- https://scipy-cookbook.readthedocs.io/items/FiltFilt.html
- https://docs.scipy.org/doc/scipy/reference/generated/scipy.signal.filtfilt.html

### FFT (this needs to be replaced with Welch)
- https://ipython-books.github.io/101-analyzing-the-frequency-components-of-a-signal-with-a-fast-fourier-transform/
- https://scipy-lectures.org/intro/scipy/auto_examples/plot_fftpack.html#sphx-glr-intro-scipy-auto-examples-plot-fftpack-py


## Notes
### Notes on FFT
Replace PSD with the spectrum package, or at least Welch's method:
https://pyspectrum.readthedocs.io/en/latest/

### Edge artifacts
Handling edge artifacts can be tricky: currently I use Gustaffson's method as the default, though at some point might tinker with that -- there are many options.

### What about wavelets?
I may add wavelets at some point, but it isn't plug-and-play enough for this repo. If you want to get started with wavelets in Python, I recommend http://ataspinar.com/2018/12/21/a-guide-for-using-the-wavelet-transform-in-machine-learning/

### Tolerance values
For a discussion of the difference between relative and absolute tolerance values when testing floats for equality, for instance as used in `helpers.is_symmetric()`, see:
 https://stackoverflow.com/questions/65909842/what-is-rtol-for-in-numpys-allclose-function

## Acknowledgments
- Songbird wav is open source from: https://freesound.org/people/Sonic-ranger/sounds/243677/
- Developed with the support of NIH Bioinformatics, and the Neurobehavioral Core at NIEHS.

## To do
- Add plot-shade
- Start a stats module that includes basic stats: mean_std() that returns mean and standard dev and mean_stderr (returns mean and std err of mean), standard error of the median, median equality test that also includes cramer's effect size for median test.
- Replace fft with welch it is *way* better for getting power spectrum.
<<<<<<< HEAD
- For specgrogram add denoising (e.g., 60hz) and filtering options.
- Do I want data-scroller or not? Talk to Baca about this.
=======
- For spectrogram add denoising (e.g., 60hz) and filtering options.
- Add plot-shader.
- Do I want data-scroller or not?
>>>>>>> 9355f280
- For freqhist should I guarantee it sums to 1 even when bin widths don't match data limits? Probably not. Something to think about though.
- In smoother, consider switching from filtfilt() to sosfiltfilt() for reasons laid out here: https://dsp.stackexchange.com/a/17255/51564
- Convert notch filter to sos?
- Make power spectrume stimation better than fft ffs (at *least* use welch):
https://github.com/cokelaer/spectrum
https://pyspectrum.readthedocs.io/en/latest/
- Add threshold to spectrogram plot?
- add ability to control event colors in spectrogram.
- ind_limits: add checks for data, data_limits, clarify description and docs
- Add audio playback of signals (see notes in audio_playback_workspace), incorporate this into some tests of filtering, etc.. simpleaudio package is too simple I think.
- Add numerical tests with random seed set not just graphical eyeball tests.
- Long-term: autodocs (sphinx?)
- Long-term: Make audio player that shows location in waveform for spectrogram.<|MERGE_RESOLUTION|>--- conflicted
+++ resolved
@@ -69,14 +69,9 @@
 - Add plot-shade
 - Start a stats module that includes basic stats: mean_std() that returns mean and standard dev and mean_stderr (returns mean and std err of mean), standard error of the median, median equality test that also includes cramer's effect size for median test.
 - Replace fft with welch it is *way* better for getting power spectrum.
-<<<<<<< HEAD
-- For specgrogram add denoising (e.g., 60hz) and filtering options.
-- Do I want data-scroller or not? Talk to Baca about this.
-=======
 - For spectrogram add denoising (e.g., 60hz) and filtering options.
 - Add plot-shader.
 - Do I want data-scroller or not?
->>>>>>> 9355f280
 - For freqhist should I guarantee it sums to 1 even when bin widths don't match data limits? Probably not. Something to think about though.
 - In smoother, consider switching from filtfilt() to sosfiltfilt() for reasons laid out here: https://dsp.stackexchange.com/a/17255/51564
 - Convert notch filter to sos?
