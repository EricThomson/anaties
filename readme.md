--- conflicted
+++ resolved
@@ -93,9 +93,5 @@
 - Add audio playback of signals (see notes in audio_playback_workspace), incorporate this into some tests of filtering, etc.. simpleaudio package is too simple I think.
 - Add numerical tests with random seed set not just graphical eyeball tests.
 - Long-term: autodocs (sphinx?)
-<<<<<<< HEAD
-- Long-term: Make audio player that shows location in waveform for spectrogram. This is actually a lot trickier than you might think -- you have notes on this in `background/`
-=======
-- Long-term: Make audio player that shows location in waveform for spectrogram.
-- Do I want data-scroller or not? Would prefer something better, maybe something like in pyqtgraph.
->>>>>>> 3240d7d5
+- Long-term: Make audio player that shows location in waveform for spectrogram. This is more tricky than you might think. There are notes on it in background/.
+- Do I want data-scroller or not? Would prefer something better, maybe something like in pyqtgraph.